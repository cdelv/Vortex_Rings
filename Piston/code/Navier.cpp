--- conflicted
+++ resolved
@@ -9,10 +9,7 @@
 struct Config
 {
     //Numerical Method Parameters
-<<<<<<< HEAD
-=======
     int n = 6;
->>>>>>> 80550253
     int serial_refinements = 0;
     int parallel_refinements = 1;
     int order = 2;
@@ -143,18 +140,6 @@
     p_0->ProjectCoefficient(p_bdr);
 
     //Define Velocity Boundary Conditions
-<<<<<<< HEAD
-    Array<int> attr(pmesh.bdr_attributes.Max());
-    //Inflow      Outflow        Side down      Side up       Side left      Side right
-    attr[4] = 1;  attr[2] = 0;   attr[0] = 0;   attr[5] = 0;  attr[1] = 0;   attr[3] = 0;
-    flowsolver.AddVelDirichletBC(Vel_Boundary_Condition, attr);
-
-    //Define  Pressure Boundary Conditions
-    Array<int> attr2(pmesh.bdr_attributes.Max());
-    //Inflow       Outflow         Side down       Side up        Side left       Side right
-    attr2[4] = 0;  attr2[2] = 1;   attr2[0] = 1;   attr2[5] = 1;  attr2[1] = 1;   attr2[3] = 1;
-    flowsolver.AddPresDirichletBC(Press_Boundary_Condition, attr2);
-=======
     Array<int> attr(pmesh->bdr_attributes.Max());
     //Inflow      Outflow        Side down      Side up       Side left      Side right
     attr[4] = 1;  attr[2] = 0;   attr[0] = 0;   attr[5] = 0;  attr[1] = 0;   attr[3] = 0;
@@ -166,7 +151,6 @@
     attr2[4] = 0;  attr2[2] = 1;   attr2[0] = 1;   attr2[5] = 1;  attr2[1] = 1;   attr2[3] = 1;
     flowsolver->AddPresDirichletBC(Press_Boundary_Condition, attr2);
 
->>>>>>> 80550253
 
     //Define Solution Pointers 
     ParGridFunction *u = flowsolver->GetCurrentVelocity(); //Velocity Solution
