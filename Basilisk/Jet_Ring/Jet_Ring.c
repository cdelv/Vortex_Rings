--- conflicted
+++ resolved
@@ -33,12 +33,6 @@
 */
 #include "output_htg.h"
 
-double W(double r, double z);
-double curl_w0_x(double x, double y, double z);
-double curl_w0_y(double x, double y, double z);
-double curl_w0_z(double x, double y, double z);
-void curl(const vector v, vector curl);
-
 struct Config {
   // Finalization time.
   double tmax;
@@ -75,27 +69,11 @@
   - ti: Injection time.
   - tend: Finalization time.
 */
-<<<<<<< HEAD
-double ti = 4.;
-double tend = 50. + 0.1;
-
-/*
-  Fluid Parameters:
-  - Re: Reynolds number.
-*/
-double Re = 1750.0;
-
-=======
->>>>>>> 10ee3f76
 
 scalar f[];
 
 // Velocity boundary conditions
-<<<<<<< HEAD
-u.n[left]   = dirichlet( f[]  * (1.) * (t <= ti));
-=======
 u.n[left]   = dirichlet( f[]  *(1.) * (t <= conf.ti));
->>>>>>> 10ee3f76
 u.n[right]  = neumann (0.0);
 u.n[top]    = neumann (0.0);
 u.n[bottom] = neumann (0.0);
@@ -106,26 +84,18 @@
 p[bottom]   = dirichlet (0.0);
 pf[bottom]  = dirichlet (0.0);
 
-<<<<<<< HEAD
 /*
   Function for computing the curl of a vector field.
 */
 void curl(const vector v, vector curl);
 
 
-int main() {
-  init_grid (64);
-  size (32.0);
-  X0 = Y0 = Z0 = -L0 / 2;
-  const face vector muc[] = {1. / Re, 1. / Re, 1. / Re};
-=======
 int main(int argc, char *argv[]) {
   init_values(argc, argv);
   init_grid ((int)pow(2,conf.initial_level));
   size (conf.L);
   X0 = Y0 = Z0 = -L0/2;
   const face vector muc[] = {conf.viscosity, conf.viscosity, conf.viscosity};
->>>>>>> 10ee3f76
   mu = muc;
   run();
 }
@@ -136,13 +106,8 @@
   - We refine the mesh near the inlets.
 */
 event init(t = 0.0) {
-<<<<<<< HEAD
-  refine (RADIUS < 2.5 && x < -9.0 * L0 / 20.   && level < (maxlevel - 1));
-  refine (RADIUS < 1.5 && x < -19.5 * L0 / 40. && level < (maxlevel));
-=======
   refine (RADIUS < 2.5 && x < -9.0*L0/20.   && level < (conf.max_level - 1));
   refine (RADIUS < 1.5 && x < -19.5*L0/40. && level < (conf.max_level));
->>>>>>> 10ee3f76
   f.refine = f.prolongation = fraction_refine;
   fraction (f, 1. - RADIUS);
   boundary ({f});
@@ -160,20 +125,14 @@
   Perform the AMR.
   - We use the velocity as the criteria for refinement.
 */
-<<<<<<< HEAD
-event adapt (i++) {
-  astats s = adapt_wavelet ((scalar*) {u}, (double[]) {1.6 * ue, ue, ue}, maxlevel);
-=======
 event adapt (i++){
   astats s = adapt_wavelet ((scalar*){u}, (double[]){1.6*conf.threshold, conf.threshold, conf.threshold}, conf.max_level);
->>>>>>> 10ee3f76
   fprintf (stderr, "# Time %3f step %d -> refined %d cells, coarsened %d cells\n", t, i, s.nf, s.nc);
 }
 
 /*
   Paraview Output.
 */
-<<<<<<< HEAD
 event snapshots (t += 0.5) {
   scalar l2[], W_mag[];
   vector W_vec[];
@@ -182,33 +141,12 @@
 
   foreach ()
     W_mag[] = norm(W_vec);
-=======
-event snapshots (t += save_dt) {
-  vector W_vec[], W_r[], W_r2[], W_Z[], W_Z2[];
-  scalar W_mag[], PID[], LEVEL[];
-
-  curl(u, W_vec);
-
-  foreach () {
-    double r = hypot(x, y);
-    W_mag[] = norm(W_vec);
-    PID[] = pid();
-    LEVEL[] = level;
-  }
->>>>>>> 10ee3f76
 
   // Paraview
   char path[] = "htg"; // no slash at the end!!
   char prefix[80];
   sprintf(prefix, "data_%03d_%06d", (int) t, i);
-<<<<<<< HEAD
-  output_htg((scalar *) {l2, W_mag}, (vector *) {u,W_vec}, path, prefix, i, t);
-}
-
-event stop (t = tend);
-
-=======
-  output_htg((scalar *){W_mag, PID, LEVEL},(vector *){uf, W_vec}, path, prefix, i, t);
+  output_htg((scalar *){l2, W_mag}, (vector *){u, W_vec}, path, prefix, i, t);
 }
 
 event stop (t = conf.tmax);
@@ -246,33 +184,6 @@
   }
 }
 
-double W(double r, double z) {
-  double scale = conf.Gamma / (M_PI * pow(conf.a, 2));
-  double T1 = pow(r - conf.R, 2);
-  double T2 = pow(z - conf.Z0, 2);
-  return scale * exp(-(T1 + T2) / pow(conf.a, 2));
-}
-
-double curl_w0_x(double x, double y, double z) {
-  double r = hypot(x, y) + 1.0e-6;
-  double T1 = 2.0 * (z - conf.Z0) / (r * pow(conf.a, 2));
-  return W(r, z) * T1 * x;
-}
-
-double curl_w0_y(double x, double y, double z) {
-  double r = hypot(x, y) + 1.0e-6;
-  double T1 = 2.0 * (z - conf.Z0) / (r * pow(conf.a, 2));
-  return W(r, z) * T1 * y;
-}
-
-double curl_w0_z(double x, double y, double z) {
-  double r = hypot(x, y) + 1.0e-6;
-  double T1 = 1.0 / r;
-  double T2 = z * (r - conf.R) / pow(conf.a, 2);
-  return W(r, z) * (T1 - T2);
-}
-
->>>>>>> 10ee3f76
 void curl(const vector v, vector curl) {
   vector dvx[], dvy[], dvz[];
   scalar vx[], vy[], vz[];
